--- conflicted
+++ resolved
@@ -479,13 +479,8 @@
         routes: &mut RouteOrigins
     ) {
         let mut store = CrlStore::new();
-<<<<<<< HEAD
-        let repo_uri = match cert.ca_repository_uri() {
-            Some(uri) => uri.clone(),
-=======
         let repo_uri = match cert.ca_repository() {
             Some(uri) => uri,
->>>>>>> 568b2c11
             None => {
                 info!("CA cert {} has no repository URI. Ignoring.", uri);
                 return
@@ -617,11 +612,7 @@
         issuer_uri: &uri::Rsync,
         store: &mut CrlStore,
     ) -> Option<ManifestContent> {
-<<<<<<< HEAD
-        let uri = match issuer.manifest_uri() {
-=======
         let uri = match issuer.rpki_manifest() {
->>>>>>> 568b2c11
             Some(uri) => uri,
             None => {
                 info!("{}: No valid manifest found. Ignoring.", issuer_uri);
@@ -632,19 +623,14 @@
             Some(bytes) => bytes,
             None => {
                 info!("{}: failed to load.", uri);
-<<<<<<< HEAD
-                return None
-=======
                 return None;
->>>>>>> 568b2c11
             }
         };
         let manifest = match Manifest::decode(bytes, self.0.strict) {
             Ok(manifest) => manifest,
             Err(_) => {
                 info!("{}: failed to decode", uri);
-<<<<<<< HEAD
-                return None
+                return None;
             }
         };
         let (cert, manifest) = match manifest.validate(issuer,
@@ -652,7 +638,7 @@
             Ok(manifest) => manifest,
             Err(_) => {
                 info!("{}: failed to validate", uri);
-                return None
+                return None;
             }
         };
         if manifest.is_stale() {
@@ -670,36 +656,7 @@
             info!("{}: certificate has been revoked", uri);
             return None
         }
-        return Some(manifest)
-=======
-                return None;
-            }
-        };
-        let (cert, manifest) = match manifest.validate(issuer,
-                                                       self.0.strict) {
-            Ok(manifest) => manifest,
-            Err(_) => {
-                info!("{}: failed to validate", uri);
-                return None;
-            }
-        };
-        if manifest.is_stale() {
-            warn!("{}: stale manifest", uri);
-        }
-        if manifest.len() > CRL_CACHE_LIMIT {
-            debug!(
-                "{}: Manifest with {} entries: enabling serial caching",
-                uri,
-                manifest.len()
-            );
-            store.enable_serial_caching();
-        }
-        if self.check_crl(cert, issuer, store).is_err() {
-            info!("{}: certificate has been revoked", uri);
-            return None
-        }
         Some(manifest)
->>>>>>> 568b2c11
     }
 
     /// Checks wheter a certificate is listed on its CRL.
